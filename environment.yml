name: EmbeddingScratchwork

channels:
  - conda-forge

dependencies:
  - python=3.11
  - attrs
  - backoff
<<<<<<< HEAD
  - beautifulsoup4
=======
  - dulwich
>>>>>>> 95fa82c5
  - numpy
  - openai
  - orjson
  - requests
  - safetensors
  - wikipedia-api

<<<<<<< HEAD
  # For development
  - flake8
=======
  # For testing
  - attrs
>>>>>>> 95fa82c5
  - parameterized
  - pytest
  - pytest-sugar

  # For linting
  - flake8
  - flake8-pyproject
  - isort
  - pylint

  # For notebooks
  - graphviz
  - ipykernel
  - jupyterlab>=4
  - jupyter-collaboration
  - nbdime
  - python-graphviz
  - tabulate

  # PyPI
  - pip
  - pip:
    - blake3
    - pylint-actions
    - pylint-exit
    - pylint-sarif-unofficial
    - subaudit<|MERGE_RESOLUTION|>--- conflicted
+++ resolved
@@ -7,11 +7,8 @@
   - python=3.11
   - attrs
   - backoff
-<<<<<<< HEAD
   - beautifulsoup4
-=======
   - dulwich
->>>>>>> 95fa82c5
   - numpy
   - openai
   - orjson
@@ -19,13 +16,8 @@
   - safetensors
   - wikipedia-api
 
-<<<<<<< HEAD
-  # For development
-  - flake8
-=======
   # For testing
   - attrs
->>>>>>> 95fa82c5
   - parameterized
   - pytest
   - pytest-sugar

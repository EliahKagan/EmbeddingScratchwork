[tool.poetry]
name = "embeddingscratchwork"
version = "0.1.0"
description = "Scratch work for embeddings"
authors = [
    "David Vassallo <vassallo.davidm@gmail.com>",
    "Eliah Kagan <degeneracypressure@gmail.com>",
]
license = "0BSD"
readme = "README.md"
homepage = "https://github.com/dmvassallo/EmbeddingScratchwork"
repository = "https://github.com/dmvassallo/EmbeddingScratchwork"
keywords = [
    "embeddings",
    "similarity",
    "vector search",
]
classifiers = [
    "Development Status :: 3 - Alpha",
    "Intended Audience :: Developers",
    "License :: OSI Approved",
    "Topic :: Scientific/Engineering",
    "Topic :: Scientific/Engineering :: Artificial Intelligence",
    "Topic :: Text Processing",
]
packages = [
    { include = "embed" },
]

[tool.poetry.dependencies]
python = "^3.8"
attrs = "^23.1.0"
backoff = "^2.2.1"
beautifulsoup4 = "^4.12.2"
blake3 = "^0.3.3"
dulwich = "^0.21.5"
numpy = [
    { version = "~1.24.3", python = "<3.9" },
    { version = "^1.25.0", python = ">=3.9" },
]
openai = { extras = ["embeddings"], version = "^0.27.8" }
orjson = "^3.9.1"
requests = "^2.31.0"
safetensors = "^0.3.1"
wikipedia-api = "^0.5.8"

<<<<<<< HEAD
[tool.poetry.group.dev.dependencies]
flake8 = { version = "^6.0.0", python = ">=3.8.1,<4.0" }
=======
[tool.poetry.group.test.dependencies]
attrs = "^23.1.0"
>>>>>>> 95fa82c5
parameterized = "^0.9.0"
pytest = "^7.4.0"
pytest-sugar = "^0.9.7"
subaudit = "^0.1.0"

[tool.poetry.group.lint.dependencies]
flake8 = { version = "^6.0.0", python = ">=3.8.1,<4.0" }
flake8-pyproject = { version = "^1.2.3", python = ">=3.8.1,<4.0" }
isort = "^5.12.0"
pylint = "^2.17.4"
pylint-actions = "^0.4.0"
pylint-exit = "^1.2.0"
pylint-sarif-unofficial = "^0.1.0"

[tool.poetry.group.notebook.dependencies]
graphviz = "^0.20.1"
ipykernel = "^6.23.3"
ipython = [
    { version = "~8.12.2", python = "<3.9" },
    { version = "^8.14.0", python = ">=3.9" },
]
jupyter-collaboration = "^1.0.0"
jupyterlab = "^4.0.2"
nbdime = "^3.2.1"
tabulate = "^0.9.0"

[build-system]
requires = ["poetry-core"]
build-backend = "poetry.core.masonry.api"

[tool.flake8]
extend-exclude = [
    ".ipynb_checkpoints/",
    ".venv*/",
    "venv*/",
]

[tool.isort]
atomic = true
force_sort_within_sections = true
include_trailing_comma = true
multi_line_output = 3

[tool.pylint.main]
disable = [
    "consider-using-f-string",
    "too-few-public-methods",
]
extension-pkg-allow-list = [
    "blake3",
    "orjson",
]
load-plugins = [
    "pylint_actions",
]
max-parents = 8

[tool.tox]
legacy_tox_ini = """
    [tox]
    requires = tox>=4
    skip_missing_interpreters = false
    env_list = py{38,39,310,311}, flake8, isort

    [testenv]
    description = Run tests
    package = wheel
    allowlist_externals = poetry
    commands_pre =
        poetry export --only=test --output={env_tmp_dir}/requirements_test.txt
        pip install -qr {env_tmp_dir}/requirements_test.txt
    commands =
        pytest --color=yes --force-sugar
    setenv =
        TESTS_CACHE_EMBEDDING_CALLS_IN_MEMORY = yes

    [testenv:flake8]
    description = flake8 lint
    basepython = py311
    commands_pre =
        poetry export --only=lint --output={env_tmp_dir}/requirements_lint.txt
        pip install -qr {env_tmp_dir}/requirements_lint.txt
    commands =
        flake8

    [testenv:isort]
    description = isort check
    basepython = py311
    commands_pre =
        poetry export --only=lint --output={env_tmp_dir}/requirements_lint.txt
        pip install -qr {env_tmp_dir}/requirements_lint.txt
    commands =
        isort --check .
"""<|MERGE_RESOLUTION|>--- conflicted
+++ resolved
@@ -44,13 +44,8 @@
 safetensors = "^0.3.1"
 wikipedia-api = "^0.5.8"
 
-<<<<<<< HEAD
-[tool.poetry.group.dev.dependencies]
-flake8 = { version = "^6.0.0", python = ">=3.8.1,<4.0" }
-=======
 [tool.poetry.group.test.dependencies]
 attrs = "^23.1.0"
->>>>>>> 95fa82c5
 parameterized = "^0.9.0"
 pytest = "^7.4.0"
 pytest-sugar = "^0.9.7"
